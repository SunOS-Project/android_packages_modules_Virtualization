/*
 * Copyright (C) 2021 The Android Open Source Project
 *
 * Licensed under the Apache License, Version 2.0 (the "License");
 * you may not use this file except in compliance with the License.
 * You may obtain a copy of the License at
 *
 *      http://www.apache.org/licenses/LICENSE-2.0
 *
 * Unless required by applicable law or agreed to in writing, software
 * distributed under the License is distributed on an "AS IS" BASIS,
 * WITHOUT WARRANTIES OR CONDITIONS OF ANY KIND, either express or implied.
 * See the License for the specific language governing permissions and
 * limitations under the License.
 */
package com.android.microdroid.test;

import static org.hamcrest.core.Is.is;
import static org.hamcrest.core.IsNot.not;
import static org.junit.Assert.assertEquals;
import static org.junit.Assert.assertFalse;
import static org.junit.Assert.assertTrue;
import static org.junit.Assert.fail;
import static org.junit.Assume.assumeNoException;
import static org.junit.Assume.assumeThat;

import static java.nio.file.StandardCopyOption.REPLACE_EXISTING;

import android.content.Context;
import android.os.Build;
import android.os.IBinder;
import android.os.ParcelFileDescriptor;
import android.system.virtualmachine.VirtualMachine;
import android.system.virtualmachine.VirtualMachineCallback;
import android.system.virtualmachine.VirtualMachineConfig;
import android.system.virtualmachine.VirtualMachineConfig.DebugLevel;
import android.system.virtualmachine.VirtualMachineException;
import android.system.virtualmachine.VirtualMachineManager;

import androidx.test.core.app.ApplicationProvider;

import com.android.microdroid.testservice.ITestService;

import org.junit.After;
import org.junit.Before;
import org.junit.Rule;
import org.junit.Test;
import org.junit.rules.Timeout;
import org.junit.runner.RunWith;
import org.junit.runners.JUnit4;

import java.io.File;
import java.io.IOException;
import java.nio.file.Files;
import java.util.concurrent.ExecutorService;
import java.util.concurrent.Executors;
import java.util.concurrent.Future;
import java.util.concurrent.TimeUnit;

@RunWith(JUnit4.class)
public class MicrodroidTests {
    @Rule public Timeout globalTimeout = Timeout.seconds(300);

    private static class Inner {
        public Context mContext;
        public VirtualMachineManager mVmm;
        public VirtualMachine mVm;
    }

    private boolean mPkvmSupported = false;
    private Inner mInner;

    @Before
    public void setup() {
        // In case when the virt APEX doesn't exist on the device, classes in the
        // android.system.virtualmachine package can't be loaded. Therefore, before using the
        // classes, check the existence of a class in the package and skip this test if not exist.
        try {
            Class.forName("android.system.virtualmachine.VirtualMachineManager");
            mPkvmSupported = true;
        } catch (ClassNotFoundException e) {
            assumeNoException(e);
            return;
        }
        mInner = new Inner();
        mInner.mContext = ApplicationProvider.getApplicationContext();
        mInner.mVmm = VirtualMachineManager.getInstance(mInner.mContext);
    }

    @After
    public void cleanup() throws VirtualMachineException {
        if (!mPkvmSupported) {
            return;
        }
        if (mInner.mVm == null) {
            return;
        }
        mInner.mVm.stop();
        mInner.mVm.delete();
    }

    private abstract static class VmEventListener implements VirtualMachineCallback {
        private ExecutorService mExecutorService = Executors.newSingleThreadExecutor();

        void runToFinish(VirtualMachine vm) throws VirtualMachineException, InterruptedException {
            vm.setCallback(mExecutorService, this);
            vm.run();
            mExecutorService.awaitTermination(300, TimeUnit.SECONDS);
        }

        void forceStop(VirtualMachine vm) {
            try {
                vm.stop();
                this.onDied(vm, VirtualMachineCallback.DEATH_REASON_KILLED);
                mExecutorService.shutdown();
            } catch (VirtualMachineException e) {
                throw new RuntimeException(e);
            }
        }

        @Override
        public void onPayloadStarted(VirtualMachine vm, ParcelFileDescriptor stream) {}

        @Override
        public void onPayloadReady(VirtualMachine vm) {}

        @Override
        public void onPayloadFinished(VirtualMachine vm, int exitCode) {}

        @Override
        public void onError(VirtualMachine vm, int errorCode, String message) {}

        @Override
        public void onDied(VirtualMachine vm, @DeathReason int reason) {}
    }

    private static final int MIN_MEM_ARM64 = 135;
    private static final int MIN_MEM_X86_64 = 196;

    @Test
    public void connectToVmService() throws VirtualMachineException, InterruptedException {
        VirtualMachineConfig.Builder builder =
                new VirtualMachineConfig.Builder(mInner.mContext,
                        "assets/vm_config_extra_apk.json");
        if (Build.SUPPORTED_ABIS.length > 0) {
            String primaryAbi = Build.SUPPORTED_ABIS[0];
            switch(primaryAbi) {
                case "x86_64":
                    builder.memoryMib(MIN_MEM_X86_64);
                    break;
                case "arm64-v8a":
                    builder.memoryMib(MIN_MEM_ARM64);
                    break;
            }
        }
        VirtualMachineConfig config = builder.build();

        mInner.mVm = mInner.mVmm.getOrCreate("test_vm_extra_apk", config);
        VmEventListener listener =
                new VmEventListener() {
                    private boolean mPayloadReadyCalled = false;
                    private boolean mPayloadStartedCalled = false;

                    private void testVMService(Future<IBinder> service) {
                        try {
                            IBinder binder = service.get();

                            ITestService testService = ITestService.Stub.asInterface(binder);
                            assertEquals(
                                    testService.addInteger(123, 456),
                                    123 + 456);
                            assertEquals(
                                    testService.readProperty("debug.microdroid.app.run"),
                                    "true");
                            assertEquals(
                                    testService.readProperty("debug.microdroid.app.sublib.run"),
                                    "true");
                            assertEquals(
                                    testService.readProperty("debug.microdroid.test.keystore"),
                                    "PASS");
<<<<<<< HEAD
=======
                            assertEquals(
                                    testService.readProperty("debug.microdroid.test.extra_apk"),
                                    "PASS");
>>>>>>> 7930ef88
                        } catch (Exception e) {
                            fail("Exception while testing service: " + e.toString());
                        }
                    }

                    @Override
                    public void onPayloadReady(VirtualMachine vm) {
                        mPayloadReadyCalled = true;
                        try {
                            testVMService(vm.connectToVsockServer(ITestService.SERVICE_PORT));
                        } catch (Exception e) {
                            fail("Exception while connecting to service: " + e.toString());
                        }

                        forceStop(vm);
                    }

                    @Override
                    public void onPayloadStarted(VirtualMachine vm, ParcelFileDescriptor stream) {
                        mPayloadStartedCalled = true;
                    }

                    @Override
                    public void onDied(VirtualMachine vm, @DeathReason int reason) {
                        assertTrue(mPayloadReadyCalled);
                        assertTrue(mPayloadStartedCalled);
                    }
                };
        listener.runToFinish(mInner.mVm);
    }

    @Test
    public void changingDebugLevelInvalidatesVmIdentity()
            throws VirtualMachineException, InterruptedException, IOException {
        assumeThat("Skip on Cuttlefish. b/195765441",
                android.os.Build.DEVICE, is(not("vsoc_x86_64")));

        VirtualMachineConfig.Builder builder =
                new VirtualMachineConfig.Builder(mInner.mContext, "assets/vm_config.json");
        VirtualMachineConfig normalConfig = builder.debugLevel(DebugLevel.NONE).build();
        mInner.mVm = mInner.mVmm.getOrCreate("test_vm", normalConfig);
        VmEventListener listener =
                new VmEventListener() {
                    @Override
                    public void onPayloadReady(VirtualMachine vm) {
                        // TODO(b/208639280): remove this sleep. For now, we need to wait for a few
                        // seconds so that crosvm can actually persist instance.img.
                        try {
                            Thread.sleep(30 * 1000);
                        } catch (InterruptedException e) { }
                        forceStop(vm);
                    }
                };
        listener.runToFinish(mInner.mVm);

        // Launch the same VM with different debug level. The Java API prohibits this (thankfully).
        // For testing, we do that by creating another VM with debug level, and copy the config file
        // from the new VM directory to the old VM directory.
        VirtualMachineConfig debugConfig = builder.debugLevel(DebugLevel.FULL).build();
        VirtualMachine newVm  = mInner.mVmm.getOrCreate("test_debug_vm", debugConfig);
        File vmRoot = new File(mInner.mContext.getFilesDir(), "vm");
        File newVmConfig = new File(new File(vmRoot, "test_debug_vm"), "config.xml");
        File oldVmConfig = new File(new File(vmRoot, "test_vm"), "config.xml");
        Files.copy(newVmConfig.toPath(), oldVmConfig.toPath(), REPLACE_EXISTING);
        newVm.delete();
        mInner.mVm = mInner.mVmm.get("test_vm"); // re-load with the copied-in config file.
        listener =
                new VmEventListener() {
                    private boolean mPayloadStarted = false;
                    private boolean mErrorOccurred = false;

                    @Override
                    public void onPayloadStarted(VirtualMachine vm, ParcelFileDescriptor stream) {
                        mPayloadStarted = true;
                        forceStop(vm);
                    }

                    @Override
                    public void onError(VirtualMachine vm, int errorCode, String message) {
                        mErrorOccurred = true;
                        forceStop(vm);
                    }

                    @Override
                    public void onDied(VirtualMachine vm, @DeathReason int reason) {
                        assertFalse(mPayloadStarted);
                        assertTrue(mErrorOccurred);
                    }
                };
        listener.runToFinish(mInner.mVm);
    }
}<|MERGE_RESOLUTION|>--- conflicted
+++ resolved
@@ -178,12 +178,9 @@
                             assertEquals(
                                     testService.readProperty("debug.microdroid.test.keystore"),
                                     "PASS");
-<<<<<<< HEAD
-=======
                             assertEquals(
                                     testService.readProperty("debug.microdroid.test.extra_apk"),
                                     "PASS");
->>>>>>> 7930ef88
                         } catch (Exception e) {
                             fail("Exception while testing service: " + e.toString());
                         }
