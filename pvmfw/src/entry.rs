// Copyright 2022, The Android Open Source Project
//
// Licensed under the Apache License, Version 2.0 (the "License");
// you may not use this file except in compliance with the License.
// You may obtain a copy of the License at
//
//     http://www.apache.org/licenses/LICENSE-2.0
//
// Unless required by applicable law or agreed to in writing, software
// distributed under the License is distributed on an "AS IS" BASIS,
// WITHOUT WARRANTIES OR CONDITIONS OF ANY KIND, either express or implied.
// See the License for the specific language governing permissions and
// limitations under the License.

//! Low-level entry and exit points of pvmfw.

use crate::config;
use crate::crypto;
use crate::fdt;
use crate::heap;
use crate::memory;
use crate::rand;
use core::arch::asm;
use core::mem::{drop, size_of};
use core::num::NonZeroUsize;
use core::ops::Range;
use core::slice;
use hyp::{get_hypervisor, HypervisorCap};
use log::debug;
use log::error;
use log::info;
use log::warn;
use log::LevelFilter;
<<<<<<< HEAD
use vmbase::{console, layout, logger, main, power::reboot};
=======
use vmbase::util::RangeExt as _;
use vmbase::{
    console,
    layout::{self, crosvm},
    logger, main,
    memory::{min_dcache_line_size, MemoryTracker, MEMORY, SIZE_4KB},
    power::reboot,
};
>>>>>>> f1722845
use zeroize::Zeroize;

#[derive(Debug, Clone)]
pub enum RebootReason {
    /// A malformed BCC was received.
    InvalidBcc,
    /// An invalid configuration was appended to pvmfw.
    InvalidConfig,
    /// An unexpected internal error happened.
    InternalError,
    /// The provided FDT was invalid.
    InvalidFdt,
    /// The provided payload was invalid.
    InvalidPayload,
    /// The provided ramdisk was invalid.
    InvalidRamdisk,
    /// Failed to verify the payload.
    PayloadVerificationError,
    /// DICE layering process failed.
    SecretDerivationError,
}

main!(start);

/// Entry point for pVM firmware.
pub fn start(fdt_address: u64, payload_start: u64, payload_size: u64, _arg3: u64) {
    // Limitations in this function:
    // - can't access non-pvmfw memory (only statically-mapped memory)
    // - can't access MMIO (therefore, no logging)

    // SAFETY - This function should and will only be called once, here.
    unsafe { heap::init() };

    match main_wrapper(fdt_address as usize, payload_start as usize, payload_size as usize) {
        Ok((entry, bcc)) => jump_to_payload(fdt_address, entry.try_into().unwrap(), bcc),
        Err(_) => reboot(), // TODO(b/220071963) propagate the reason back to the host.
    }

    // if we reach this point and return, vmbase::entry::rust_entry() will call power::shutdown().
}

struct MemorySlices<'a> {
    fdt: &'a mut libfdt::Fdt,
    kernel: &'a [u8],
    ramdisk: Option<&'a [u8]>,
}

impl<'a> MemorySlices<'a> {
    fn new(fdt: usize, kernel: usize, kernel_size: usize) -> Result<Self, RebootReason> {
        // SAFETY - SIZE_2MB is non-zero.
        const FDT_SIZE: NonZeroUsize = unsafe { NonZeroUsize::new_unchecked(crosvm::FDT_MAX_SIZE) };
        // TODO - Only map the FDT as read-only, until we modify it right before jump_to_payload()
        // e.g. by generating a DTBO for a template DT in main() and, on return, re-map DT as RW,
        // overwrite with the template DT and apply the DTBO.
        let range = MEMORY.lock().as_mut().unwrap().alloc_mut(fdt, FDT_SIZE).map_err(|e| {
            error!("Failed to allocate the FDT range: {e}");
            RebootReason::InternalError
        })?;

        // SAFETY - The tracker validated the range to be in main memory, mapped, and not overlap.
        let fdt = unsafe { slice::from_raw_parts_mut(range.start as *mut u8, range.len()) };
        let fdt = libfdt::Fdt::from_mut_slice(fdt).map_err(|e| {
            error!("Failed to spawn the FDT wrapper: {e}");
            RebootReason::InvalidFdt
        })?;

        let info = fdt::sanitize_device_tree(fdt)?;
        debug!("Fdt passed validation!");

        let memory_range = info.memory_range;
        debug!("Resizing MemoryTracker to range {memory_range:#x?}");
        MEMORY.lock().as_mut().unwrap().shrink(&memory_range).map_err(|e| {
            error!("Failed to use memory range value from DT: {memory_range:#x?}: {e}");
            RebootReason::InvalidFdt
        })?;

        if get_hypervisor().has_cap(HypervisorCap::DYNAMIC_MEM_SHARE) {
<<<<<<< HEAD
            MEMORY.lock().as_mut().unwrap().init_dynamic_shared_pool().map_err(|e| {
=======
            let granule = get_hypervisor().memory_protection_granule().map_err(|e| {
                error!("Failed to get memory protection granule: {e}");
                RebootReason::InternalError
            })?;
            MEMORY.lock().as_mut().unwrap().init_dynamic_shared_pool(granule).map_err(|e| {
>>>>>>> f1722845
                error!("Failed to initialize dynamically shared pool: {e}");
                RebootReason::InternalError
            })?;
        } else {
            let range = info.swiotlb_info.fixed_range().ok_or_else(|| {
                error!("Pre-shared pool range not specified in swiotlb node");
                RebootReason::InvalidFdt
            })?;

            MEMORY.lock().as_mut().unwrap().init_static_shared_pool(range).map_err(|e| {
                error!("Failed to initialize pre-shared pool {e}");
                RebootReason::InvalidFdt
            })?;
        }

        let kernel_range = if let Some(r) = info.kernel_range {
            MEMORY.lock().as_mut().unwrap().alloc_range(&r).map_err(|e| {
                error!("Failed to obtain the kernel range with DT range: {e}");
                RebootReason::InternalError
            })?
        } else if cfg!(feature = "legacy") {
            warn!("Failed to find the kernel range in the DT; falling back to legacy ABI");

            let kernel_size = NonZeroUsize::new(kernel_size).ok_or_else(|| {
                error!("Invalid kernel size: {kernel_size:#x}");
                RebootReason::InvalidPayload
            })?;

            MEMORY.lock().as_mut().unwrap().alloc(kernel, kernel_size).map_err(|e| {
                error!("Failed to obtain the kernel range with legacy range: {e}");
                RebootReason::InternalError
            })?
        } else {
            error!("Failed to locate the kernel from the DT");
            return Err(RebootReason::InvalidPayload);
        };

        // SAFETY - The tracker validated the range to be in main memory, mapped, and not overlap.
        let kernel =
            unsafe { slice::from_raw_parts(kernel_range.start as *const u8, kernel_range.len()) };

        let ramdisk = if let Some(r) = info.initrd_range {
            debug!("Located ramdisk at {r:?}");
            let r = MEMORY.lock().as_mut().unwrap().alloc_range(&r).map_err(|e| {
                error!("Failed to obtain the initrd range: {e}");
                RebootReason::InvalidRamdisk
            })?;

            // SAFETY - The region was validated by memory to be in main memory, mapped, and
            // not overlap.
            Some(unsafe { slice::from_raw_parts(r.start as *const u8, r.len()) })
        } else {
            info!("Couldn't locate the ramdisk from the device tree");
            None
        };

        Ok(Self { fdt, kernel, ramdisk })
    }
}

/// Sets up the environment for main() and wraps its result for start().
///
/// Provide the abstractions necessary for start() to abort the pVM boot and for main() to run with
/// the assumption that its environment has been properly configured.
fn main_wrapper(
    fdt: usize,
    payload: usize,
    payload_size: usize,
) -> Result<(usize, Range<usize>), RebootReason> {
    // Limitations in this function:
    // - only access MMIO once (and while) it has been mapped and configured
    // - only perform logging once the logger has been initialized
    // - only access non-pvmfw memory once (and while) it has been mapped

    logger::init(LevelFilter::Info).map_err(|_| RebootReason::InternalError)?;

    // Use debug!() to avoid printing to the UART if we failed to configure it as only local
    // builds that have tweaked the logger::init() call will actually attempt to log the message.

    get_hypervisor().mmio_guard_init().map_err(|e| {
        debug!("{e}");
        RebootReason::InternalError
    })?;

    get_hypervisor().mmio_guard_map(console::BASE_ADDRESS).map_err(|e| {
        debug!("Failed to configure the UART: {e}");
        RebootReason::InternalError
    })?;

    crypto::init();

<<<<<<< HEAD
    // SAFETY - We only get the appended payload from here, once. It is mapped and the linker
    // script prevents it from overlapping with other objects.
    let appended_data = unsafe { get_appended_data_slice() };

    let mut page_table = mmu::PageTable::from_static_layout().map_err(|e| {
=======
    let page_table = memory::init_page_table().map_err(|e| {
>>>>>>> f1722845
        error!("Failed to set up the dynamic page tables: {e}");
        RebootReason::InternalError
    })?;

    // SAFETY - We only get the appended payload from here, once. The region was statically mapped,
    // then remapped by `init_page_table()`.
    let appended_data = unsafe { get_appended_data_slice() };

    let mut appended = AppendedPayload::new(appended_data).ok_or_else(|| {
        error!("No valid configuration found");
        RebootReason::InvalidConfig
    })?;

    let (bcc_slice, debug_policy) = appended.get_entries();

    // Up to this point, we were using the built-in static (from .rodata) page tables.
<<<<<<< HEAD
    MEMORY.lock().replace(MemoryTracker::new(page_table));
=======
    MEMORY.lock().replace(MemoryTracker::new(
        page_table,
        crosvm::MEM_START..layout::MAX_VIRT_ADDR,
        crosvm::MMIO_RANGE,
        Some(memory::appended_payload_range()),
    ));
>>>>>>> f1722845

    let slices = MemorySlices::new(fdt, payload, payload_size)?;

    rand::init().map_err(|e| {
        error!("Failed to initialize rand: {e}");
        RebootReason::InternalError
    })?;

    // This wrapper allows main() to be blissfully ignorant of platform details.
    let next_bcc = crate::main(slices.fdt, slices.kernel, slices.ramdisk, bcc_slice, debug_policy)?;

    // Writable-dirty regions will be flushed when MemoryTracker is dropped.
    bcc_slice.zeroize();

    info!("Expecting a bug making MMIO_GUARD_UNMAP return NOT_SUPPORTED on success");
    MEMORY.lock().as_mut().unwrap().mmio_unmap_all().map_err(|e| {
        error!("Failed to unshare MMIO ranges: {e}");
        RebootReason::InternalError
    })?;
    // Call unshare_all_memory here (instead of relying on the dtor) while UART is still mapped.
    MEMORY.lock().as_mut().unwrap().unshare_all_memory();
    get_hypervisor().mmio_guard_unmap(console::BASE_ADDRESS).map_err(|e| {
        error!("Failed to unshare the UART: {e}");
        RebootReason::InternalError
    })?;

    // Drop MemoryTracker and deactivate page table.
    drop(MEMORY.lock().take());

    Ok((slices.kernel.as_ptr() as usize, next_bcc))
}

fn jump_to_payload(fdt_address: u64, payload_start: u64, bcc: Range<usize>) -> ! {
    const ASM_STP_ALIGN: usize = size_of::<u64>() * 2;
    const SCTLR_EL1_RES1: u64 = (0b11 << 28) | (0b101 << 20) | (0b1 << 11);
    // Stage 1 instruction access cacheability is unaffected.
    const SCTLR_EL1_I: u64 = 0b1 << 12;
    // SETEND instruction disabled at EL0 in aarch32 mode.
    const SCTLR_EL1_SED: u64 = 0b1 << 8;
    // Various IT instructions are disabled at EL0 in aarch32 mode.
    const SCTLR_EL1_ITD: u64 = 0b1 << 7;

    const SCTLR_EL1_VAL: u64 = SCTLR_EL1_RES1 | SCTLR_EL1_ITD | SCTLR_EL1_SED | SCTLR_EL1_I;

    let scratch = layout::scratch_range();

    assert_ne!(scratch.len(), 0, "scratch memory is empty.");
    assert_eq!(scratch.start % ASM_STP_ALIGN, 0, "scratch memory is misaligned.");
    assert_eq!(scratch.end % ASM_STP_ALIGN, 0, "scratch memory is misaligned.");

    assert!(bcc.is_within(&scratch));
    assert_eq!(bcc.start % ASM_STP_ALIGN, 0, "Misaligned guest BCC.");
    assert_eq!(bcc.end % ASM_STP_ALIGN, 0, "Misaligned guest BCC.");

    let stack = memory::stack_range();

    assert_ne!(stack.len(), 0, "stack region is empty.");
    assert_eq!(stack.start % ASM_STP_ALIGN, 0, "Misaligned stack region.");
    assert_eq!(stack.end % ASM_STP_ALIGN, 0, "Misaligned stack region.");

    // Zero all memory that could hold secrets and that can't be safely written to from Rust.
    // Disable the exception vector, caches and page table and then jump to the payload at the
    // given address, passing it the given FDT pointer.
    //
    // SAFETY - We're exiting pvmfw by passing the register values we need to a noreturn asm!().
    unsafe {
        asm!(
            "cmp {scratch}, {bcc}",
            "b.hs 1f",

            // Zero .data & .bss until BCC.
            "0: stp xzr, xzr, [{scratch}], 16",
            "cmp {scratch}, {bcc}",
            "b.lo 0b",

            "1:",
            // Skip BCC.
            "mov {scratch}, {bcc_end}",
            "cmp {scratch}, {scratch_end}",
            "b.hs 1f",

            // Keep zeroing .data & .bss.
            "0: stp xzr, xzr, [{scratch}], 16",
            "cmp {scratch}, {scratch_end}",
            "b.lo 0b",

            "1:",
            // Flush d-cache over .data & .bss (including BCC).
            "0: dc cvau, {cache_line}",
            "add {cache_line}, {cache_line}, {dcache_line_size}",
            "cmp {cache_line}, {scratch_end}",
            "b.lo 0b",

            "mov {cache_line}, {stack}",
            // Zero stack region.
            "0: stp xzr, xzr, [{stack}], 16",
            "cmp {stack}, {stack_end}",
            "b.lo 0b",

            // Flush d-cache over stack region.
            "0: dc cvau, {cache_line}",
            "add {cache_line}, {cache_line}, {dcache_line_size}",
            "cmp {cache_line}, {stack_end}",
            "b.lo 0b",

            "msr sctlr_el1, {sctlr_el1_val}",
            "isb",
            "mov x1, xzr",
            "mov x2, xzr",
            "mov x3, xzr",
            "mov x4, xzr",
            "mov x5, xzr",
            "mov x6, xzr",
            "mov x7, xzr",
            "mov x8, xzr",
            "mov x9, xzr",
            "mov x10, xzr",
            "mov x11, xzr",
            "mov x12, xzr",
            "mov x13, xzr",
            "mov x14, xzr",
            "mov x15, xzr",
            "mov x16, xzr",
            "mov x17, xzr",
            "mov x18, xzr",
            "mov x19, xzr",
            "mov x20, xzr",
            "mov x21, xzr",
            "mov x22, xzr",
            "mov x23, xzr",
            "mov x24, xzr",
            "mov x25, xzr",
            "mov x26, xzr",
            "mov x27, xzr",
            "mov x28, xzr",
            "mov x29, xzr",
            "msr ttbr0_el1, xzr",
            // Ensure that CMOs have completed before entering payload.
            "dsb nsh",
            "br x30",
            sctlr_el1_val = in(reg) SCTLR_EL1_VAL,
            bcc = in(reg) u64::try_from(bcc.start).unwrap(),
            bcc_end = in(reg) u64::try_from(bcc.end).unwrap(),
            cache_line = in(reg) u64::try_from(scratch.start).unwrap(),
            scratch = in(reg) u64::try_from(scratch.start).unwrap(),
            scratch_end = in(reg) u64::try_from(scratch.end).unwrap(),
            stack = in(reg) u64::try_from(stack.start).unwrap(),
            stack_end = in(reg) u64::try_from(stack.end).unwrap(),
            dcache_line_size = in(reg) u64::try_from(min_dcache_line_size()).unwrap(),
            in("x0") fdt_address,
            in("x30") payload_start,
            options(noreturn),
        );
    };
}

/// # Safety
///
/// This must only be called once, since we are returning a mutable reference.
/// The appended data region must be mapped.
unsafe fn get_appended_data_slice() -> &'static mut [u8] {
<<<<<<< HEAD
    let range = mmu::PageTable::appended_payload_range();
=======
    let range = memory::appended_payload_range();
>>>>>>> f1722845
    // SAFETY: This region is mapped and the linker script prevents it from overlapping with other
    // objects.
    unsafe { slice::from_raw_parts_mut(range.start as *mut u8, range.len()) }
}

enum AppendedConfigType {
    Valid,
    Invalid,
    NotFound,
}

enum AppendedPayload<'a> {
    /// Configuration data.
    Config(config::Config<'a>),
    /// Deprecated raw BCC, as used in Android T.
    LegacyBcc(&'a mut [u8]),
}

impl<'a> AppendedPayload<'a> {
    fn new(data: &'a mut [u8]) -> Option<Self> {
        match Self::guess_config_type(data) {
            AppendedConfigType::Valid => {
                let config = config::Config::new(data);
                Some(Self::Config(config.unwrap()))
            }
            AppendedConfigType::NotFound if cfg!(feature = "legacy") => {
                const BCC_SIZE: usize = SIZE_4KB;
                warn!("Assuming the appended data at {:?} to be a raw BCC", data.as_ptr());
                Some(Self::LegacyBcc(&mut data[..BCC_SIZE]))
            }
            _ => None,
        }
    }

    fn guess_config_type(data: &mut [u8]) -> AppendedConfigType {
        // This function is necessary to prevent the borrow checker from getting confused
        // about the ownership of data in new(); see https://users.rust-lang.org/t/78467.
        let addr = data.as_ptr();

        match config::Config::new(data) {
            Err(config::Error::InvalidMagic) => {
                warn!("No configuration data found at {addr:?}");
                AppendedConfigType::NotFound
            }
            Err(e) => {
                error!("Invalid configuration data at {addr:?}: {e}");
                AppendedConfigType::Invalid
            }
            Ok(_) => AppendedConfigType::Valid,
        }
    }

    fn get_entries(&mut self) -> (&mut [u8], Option<&mut [u8]>) {
        match self {
            Self::Config(ref mut cfg) => cfg.get_entries(),
            Self::LegacyBcc(ref mut bcc) => (bcc, None),
        }
    }
}<|MERGE_RESOLUTION|>--- conflicted
+++ resolved
@@ -31,9 +31,6 @@
 use log::info;
 use log::warn;
 use log::LevelFilter;
-<<<<<<< HEAD
-use vmbase::{console, layout, logger, main, power::reboot};
-=======
 use vmbase::util::RangeExt as _;
 use vmbase::{
     console,
@@ -42,7 +39,6 @@
     memory::{min_dcache_line_size, MemoryTracker, MEMORY, SIZE_4KB},
     power::reboot,
 };
->>>>>>> f1722845
 use zeroize::Zeroize;
 
 #[derive(Debug, Clone)]
@@ -120,15 +116,11 @@
         })?;
 
         if get_hypervisor().has_cap(HypervisorCap::DYNAMIC_MEM_SHARE) {
-<<<<<<< HEAD
-            MEMORY.lock().as_mut().unwrap().init_dynamic_shared_pool().map_err(|e| {
-=======
             let granule = get_hypervisor().memory_protection_granule().map_err(|e| {
                 error!("Failed to get memory protection granule: {e}");
                 RebootReason::InternalError
             })?;
             MEMORY.lock().as_mut().unwrap().init_dynamic_shared_pool(granule).map_err(|e| {
->>>>>>> f1722845
                 error!("Failed to initialize dynamically shared pool: {e}");
                 RebootReason::InternalError
             })?;
@@ -220,15 +212,7 @@
 
     crypto::init();
 
-<<<<<<< HEAD
-    // SAFETY - We only get the appended payload from here, once. It is mapped and the linker
-    // script prevents it from overlapping with other objects.
-    let appended_data = unsafe { get_appended_data_slice() };
-
-    let mut page_table = mmu::PageTable::from_static_layout().map_err(|e| {
-=======
     let page_table = memory::init_page_table().map_err(|e| {
->>>>>>> f1722845
         error!("Failed to set up the dynamic page tables: {e}");
         RebootReason::InternalError
     })?;
@@ -245,16 +229,12 @@
     let (bcc_slice, debug_policy) = appended.get_entries();
 
     // Up to this point, we were using the built-in static (from .rodata) page tables.
-<<<<<<< HEAD
-    MEMORY.lock().replace(MemoryTracker::new(page_table));
-=======
     MEMORY.lock().replace(MemoryTracker::new(
         page_table,
         crosvm::MEM_START..layout::MAX_VIRT_ADDR,
         crosvm::MMIO_RANGE,
         Some(memory::appended_payload_range()),
     ));
->>>>>>> f1722845
 
     let slices = MemorySlices::new(fdt, payload, payload_size)?;
 
@@ -416,11 +396,7 @@
 /// This must only be called once, since we are returning a mutable reference.
 /// The appended data region must be mapped.
 unsafe fn get_appended_data_slice() -> &'static mut [u8] {
-<<<<<<< HEAD
-    let range = mmu::PageTable::appended_payload_range();
-=======
     let range = memory::appended_payload_range();
->>>>>>> f1722845
     // SAFETY: This region is mapped and the linker script prevents it from overlapping with other
     // objects.
     unsafe { slice::from_raw_parts_mut(range.start as *mut u8, range.len()) }
