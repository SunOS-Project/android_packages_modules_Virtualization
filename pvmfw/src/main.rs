// Copyright 2022, The Android Open Source Project
//
// Licensed under the Apache License, Version 2.0 (the "License");
// you may not use this file except in compliance with the License.
// You may obtain a copy of the License at
//
//     http://www.apache.org/licenses/LICENSE-2.0
//
// Unless required by applicable law or agreed to in writing, software
// distributed under the License is distributed on an "AS IS" BASIS,
// WITHOUT WARRANTIES OR CONDITIONS OF ANY KIND, either express or implied.
// See the License for the specific language governing permissions and
// limitations under the License.

//! pVM firmware.

#![no_main]
#![no_std]

extern crate alloc;

mod bcc;
mod bootargs;
mod config;
mod crypto;
mod dice;
mod entry;
mod exceptions;
mod fdt;
mod gpt;
mod heap;
mod helpers;
mod hvc;
mod instance;
mod memory;
mod mmu;
mod rand;
mod virtio;

use crate::bcc::Bcc;
use crate::dice::PartialInputs;
use crate::entry::RebootReason;
use crate::fdt::modify_for_next_stage;
use crate::helpers::flush;
use crate::helpers::GUEST_PAGE_SIZE;
use crate::instance::get_or_generate_instance_salt;
use crate::memory::MemoryTracker;
use crate::virtio::pci;
use alloc::boxed::Box;
use core::ops::Range;
<<<<<<< HEAD
use diced_open_dice::{bcc_handover_main_flow, bcc_handover_parse, DiceArtifacts};
=======
use diced_open_dice::{bcc_handover_parse, DiceArtifacts};
>>>>>>> bcf9f60d
use fdtpci::{PciError, PciInfo};
use libfdt::Fdt;
use log::{debug, error, info, trace, warn};
use pvmfw_avb::verify_payload;
use pvmfw_avb::DebugLevel;
use pvmfw_embedded_key::PUBLIC_KEY;

const NEXT_BCC_SIZE: usize = GUEST_PAGE_SIZE;

fn main(
    fdt: &mut Fdt,
    signed_kernel: &[u8],
    ramdisk: Option<&[u8]>,
    current_bcc_handover: &[u8],
    mut debug_policy: Option<&mut [u8]>,
    memory: &mut MemoryTracker,
) -> Result<Range<usize>, RebootReason> {
    info!("pVM firmware");
    debug!("FDT: {:?}", fdt.as_ptr());
    debug!("Signed kernel: {:?} ({:#x} bytes)", signed_kernel.as_ptr(), signed_kernel.len());
    debug!("AVB public key: addr={:?}, size={:#x} ({1})", PUBLIC_KEY.as_ptr(), PUBLIC_KEY.len());
    if let Some(rd) = ramdisk {
        debug!("Ramdisk: {:?} ({:#x} bytes)", rd.as_ptr(), rd.len());
    } else {
        debug!("Ramdisk: None");
    }

    let bcc_handover = bcc_handover_parse(current_bcc_handover).map_err(|e| {
        error!("Invalid BCC Handover: {e:?}");
        RebootReason::InvalidBcc
    })?;
    trace!("BCC: {bcc_handover:x?}");

    let cdi_seal = bcc_handover.cdi_seal();

    let bcc = Bcc::new(bcc_handover.bcc()).map_err(|e| {
        error!("{e}");
        RebootReason::InvalidBcc
    })?;

    // The bootloader should never pass us a debug policy when the boot is secure (the bootloader
    // is locked). If it gets it wrong, disregard it & log it, to avoid it causing problems.
    if debug_policy.is_some() && !bcc.is_debug_mode() {
        warn!("Ignoring debug policy, BCC does not indicate Debug mode");
        debug_policy = None;
    }

    // Set up PCI bus for VirtIO devices.
    let pci_info = PciInfo::from_fdt(fdt).map_err(handle_pci_error)?;
    debug!("PCI: {:#x?}", pci_info);
    let mut pci_root = pci::initialise(pci_info, memory)?;

    let verified_boot_data = verify_payload(signed_kernel, ramdisk, PUBLIC_KEY).map_err(|e| {
        error!("Failed to verify the payload: {e}");
        RebootReason::PayloadVerificationError
    })?;

    let next_bcc = heap::aligned_boxed_slice(NEXT_BCC_SIZE, GUEST_PAGE_SIZE).ok_or_else(|| {
        error!("Failed to allocate the next-stage BCC");
        RebootReason::InternalError
    })?;
    // By leaking the slice, its content will be left behind for the next stage.
    let next_bcc = Box::leak(next_bcc);

    let dice_inputs = PartialInputs::new(&verified_boot_data).map_err(|e| {
        error!("Failed to compute partial DICE inputs: {e:?}");
        RebootReason::InternalError
    })?;
    let (new_instance, salt) = get_or_generate_instance_salt(&mut pci_root, &dice_inputs, cdi_seal)
        .map_err(|e| {
            error!("Failed to get instance.img salt: {e}");
            RebootReason::InternalError
        })?;
    trace!("Got salt from instance.img: {salt:x?}");

<<<<<<< HEAD
    let mut config_descriptor_buffer = [0; 128];
    let dice_inputs =
        dice_inputs.into_input_values(&salt, &mut config_descriptor_buffer).map_err(|e| {
            error!("Failed to generate DICE inputs: {e:?}");
            RebootReason::InternalError
        })?;

=======
>>>>>>> bcf9f60d
    // It is possible that the DICE chain we were given is rooted in the UDS. We do not want to give
    // such a chain to the payload, or even the associated CDIs. So remove the entire chain we
    // were given and taint the CDIs. Note that the resulting CDIs are still deterministically
    // derived from those we received, so will vary iff they do.
    // TODO(b/280405545): Remove this post Android 14.
    let truncated_bcc_handover = bcc::truncate(bcc_handover).map_err(|e| {
        error!("{e}");
        RebootReason::InternalError
    })?;

<<<<<<< HEAD
    let _ = bcc_handover_main_flow(truncated_bcc_handover.as_slice(), &dice_inputs, next_bcc)
        .map_err(|e| {
            error!("Failed to derive next-stage DICE secrets: {e:?}");
            RebootReason::SecretDerivationError
        })?;
=======
    dice_inputs.write_next_bcc(truncated_bcc_handover.as_slice(), &salt, next_bcc).map_err(
        |e| {
            error!("Failed to derive next-stage DICE secrets: {e:?}");
            RebootReason::SecretDerivationError
        },
    )?;
>>>>>>> bcf9f60d
    flush(next_bcc);

    let strict_boot = true;
    let debuggable = verified_boot_data.debug_level != DebugLevel::None;
    modify_for_next_stage(fdt, next_bcc, new_instance, strict_boot, debug_policy, debuggable)
        .map_err(|e| {
            error!("Failed to configure device tree: {e}");
            RebootReason::InternalError
        })?;

    info!("Starting payload...");

    let bcc_range = {
        let r = next_bcc.as_ptr_range();
        (r.start as usize)..(r.end as usize)
    };

    Ok(bcc_range)
}

/// Logs the given PCI error and returns the appropriate `RebootReason`.
fn handle_pci_error(e: PciError) -> RebootReason {
    error!("{}", e);
    match e {
        PciError::FdtErrorPci(_)
        | PciError::FdtNoPci
        | PciError::FdtErrorReg(_)
        | PciError::FdtMissingReg
        | PciError::FdtRegEmpty
        | PciError::FdtRegMissingSize
        | PciError::CamWrongSize(_)
        | PciError::FdtErrorRanges(_)
        | PciError::FdtMissingRanges
        | PciError::RangeAddressMismatch { .. }
        | PciError::NoSuitableRange => RebootReason::InvalidFdt,
    }
}<|MERGE_RESOLUTION|>--- conflicted
+++ resolved
@@ -48,11 +48,7 @@
 use crate::virtio::pci;
 use alloc::boxed::Box;
 use core::ops::Range;
-<<<<<<< HEAD
-use diced_open_dice::{bcc_handover_main_flow, bcc_handover_parse, DiceArtifacts};
-=======
 use diced_open_dice::{bcc_handover_parse, DiceArtifacts};
->>>>>>> bcf9f60d
 use fdtpci::{PciError, PciInfo};
 use libfdt::Fdt;
 use log::{debug, error, info, trace, warn};
@@ -128,16 +124,6 @@
         })?;
     trace!("Got salt from instance.img: {salt:x?}");
 
-<<<<<<< HEAD
-    let mut config_descriptor_buffer = [0; 128];
-    let dice_inputs =
-        dice_inputs.into_input_values(&salt, &mut config_descriptor_buffer).map_err(|e| {
-            error!("Failed to generate DICE inputs: {e:?}");
-            RebootReason::InternalError
-        })?;
-
-=======
->>>>>>> bcf9f60d
     // It is possible that the DICE chain we were given is rooted in the UDS. We do not want to give
     // such a chain to the payload, or even the associated CDIs. So remove the entire chain we
     // were given and taint the CDIs. Note that the resulting CDIs are still deterministically
@@ -148,20 +134,12 @@
         RebootReason::InternalError
     })?;
 
-<<<<<<< HEAD
-    let _ = bcc_handover_main_flow(truncated_bcc_handover.as_slice(), &dice_inputs, next_bcc)
-        .map_err(|e| {
-            error!("Failed to derive next-stage DICE secrets: {e:?}");
-            RebootReason::SecretDerivationError
-        })?;
-=======
     dice_inputs.write_next_bcc(truncated_bcc_handover.as_slice(), &salt, next_bcc).map_err(
         |e| {
             error!("Failed to derive next-stage DICE secrets: {e:?}");
             RebootReason::SecretDerivationError
         },
     )?;
->>>>>>> bcf9f60d
     flush(next_bcc);
 
     let strict_boot = true;
