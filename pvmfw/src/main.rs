--- conflicted
+++ resolved
@@ -41,11 +41,6 @@
 use crate::fdt::modify_for_next_stage;
 use crate::helpers::GUEST_PAGE_SIZE;
 use crate::instance::get_or_generate_instance_salt;
-<<<<<<< HEAD
-use crate::memory::MEMORY;
-use crate::virtio::pci;
-=======
->>>>>>> f1722845
 use alloc::boxed::Box;
 use core::ops::Range;
 use diced_open_dice::{bcc_handover_parse, DiceArtifacts};
@@ -102,14 +97,10 @@
     // Set up PCI bus for VirtIO devices.
     let pci_info = PciInfo::from_fdt(fdt).map_err(handle_pci_error)?;
     debug!("PCI: {:#x?}", pci_info);
-<<<<<<< HEAD
-    let mut pci_root = pci::initialise(pci_info, MEMORY.lock().as_mut().unwrap())?;
-=======
     let mut pci_root = pci::initialise(pci_info, MEMORY.lock().as_mut().unwrap()).map_err(|e| {
         error!("Failed to initialise PCI: {e}");
         RebootReason::InternalError
     })?;
->>>>>>> f1722845
 
     let verified_boot_data = verify_payload(signed_kernel, ramdisk, PUBLIC_KEY).map_err(|e| {
         error!("Failed to verify the payload: {e}");
