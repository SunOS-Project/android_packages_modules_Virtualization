--- conflicted
+++ resolved
@@ -24,18 +24,12 @@
 
 use crate::error::{Error, Result};
 use buddy_system_allocator::LockedHeap;
-<<<<<<< HEAD
-use core::{ops::Range, slice};
-use fdtpci::PciInfo;
-use hyp::get_hypervisor;
-=======
 use core::num::NonZeroUsize;
 use core::result;
 use core::slice;
 use fdtpci::PciInfo;
 use hyp::{get_hypervisor, HypervisorCap, KvmError};
 use libfdt::FdtError;
->>>>>>> f1722845
 use log::{debug, error, info};
 use vmbase::{
     fdt::SwiotlbInfo,
@@ -47,32 +41,6 @@
 
 const SZ_1K: usize = 1024;
 const SZ_64K: usize = 64 * SZ_1K;
-<<<<<<< HEAD
-const SZ_1M: usize = 1024 * SZ_1K;
-const SZ_1G: usize = 1024 * SZ_1M;
-
-// Root level is given by the value of TCR_EL1.TG0 and TCR_EL1.T0SZ, set in
-// entry.S. For 4KB granule and 39-bit VA, the root level is 1.
-const PT_ROOT_LEVEL: usize = 1;
-const PT_ASID: usize = 1;
-
-const PROT_DEV: Attributes =
-    Attributes::DEVICE_NGNRE.union(Attributes::EXECUTE_NEVER).union(Attributes::VALID);
-const PROT_RX: Attributes = Attributes::NORMAL
-    .union(Attributes::NON_GLOBAL)
-    .union(Attributes::READ_ONLY)
-    .union(Attributes::VALID);
-const PROT_RO: Attributes = Attributes::NORMAL
-    .union(Attributes::NON_GLOBAL)
-    .union(Attributes::READ_ONLY)
-    .union(Attributes::EXECUTE_NEVER)
-    .union(Attributes::VALID);
-const PROT_RW: Attributes = Attributes::NORMAL
-    .union(Attributes::NON_GLOBAL)
-    .union(Attributes::EXECUTE_NEVER)
-    .union(Attributes::VALID);
-=======
->>>>>>> f1722845
 
 #[global_allocator]
 static HEAP_ALLOCATOR: LockedHeap<32> = LockedHeap::<32>::new();
@@ -120,13 +88,6 @@
 /// * The `fdt_addr` must be a valid pointer and points to a valid `Fdt`.
 unsafe fn try_main(fdt_addr: usize) -> Result<()> {
     info!("Welcome to Rialto!");
-<<<<<<< HEAD
-    // SAFETY: The caller ensures that `fdt_addr` is valid.
-    let fdt = unsafe { slice::from_raw_parts(fdt_addr as *mut u8, SZ_1M) };
-    let fdt = libfdt::Fdt::from_slice(fdt)?;
-    let pci_info = PciInfo::from_fdt(fdt)?;
-    debug!("PCI: {:#x?}", pci_info);
-=======
     let page_table = new_page_table()?;
 
     MEMORY.lock().replace(MemoryTracker::new(
@@ -172,7 +133,6 @@
     }
     Ok(())
 }
->>>>>>> f1722845
 
 fn memory_protection_granule() -> result::Result<usize, hyp::Error> {
     match get_hypervisor().memory_protection_granule() {
@@ -207,19 +167,11 @@
     let Ok(mmio_guard_supported) = try_init_logger() else {
         // Don't log anything if the logger initialization fails.
         reboot();
-<<<<<<< HEAD
-    }
-    // SAFETY: `fdt_addr` is supposed to be a valid pointer and points to
-    // a valid `Fdt`.
-    match unsafe { try_main(fdt_addr as usize) } {
-        Ok(()) => info!("Rialto ends successfully."),
-=======
     };
     // SAFETY: `fdt_addr` is supposed to be a valid pointer and points to
     // a valid `Fdt`.
     match unsafe { try_main(fdt_addr as usize) } {
         Ok(()) => unshare_all_memory(mmio_guard_supported),
->>>>>>> f1722845
         Err(e) => {
             error!("Rialto failed with {e}");
             unshare_all_memory(mmio_guard_supported);
