--- conflicted
+++ resolved
@@ -233,21 +233,13 @@
 }
 
 #[cfg(test)]
-<<<<<<< HEAD
-ignorabletest::test_main!(tests::all_tests());
-=======
 ignorabletest::test_main!();
->>>>>>> f1722845
 
 #[cfg(test)]
 mod tests {
     use super::*;
     use crypt::{CipherType, DmCryptTargetBuilder};
-<<<<<<< HEAD
-    use ignorabletest::{list_tests, test};
-=======
     use ignorabletest::test;
->>>>>>> f1722845
     use rustutils::system_properties;
     use std::fs::{read, File, OpenOptions};
     use std::io::Write;
@@ -269,13 +261,6 @@
         key: b"thirtytwobyteslongreallylongword",
         different_key: b"drowgnolyllaergnolsetybowtytriht",
     };
-
-    list_tests! {all_tests: [
-        mapping_again_keeps_data_xts,
-        mapping_again_keeps_data_hctr2,
-        data_inaccessible_with_diff_key_xts,
-        data_inaccessible_with_diff_key_hctr2,
-    ]}
 
     // Create a file in given temp directory with given size
     fn prepare_tmpfile(test_dir: &Path, filename: &str, sz: u64) -> PathBuf {
